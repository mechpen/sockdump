--- conflicted
+++ resolved
@@ -150,11 +150,7 @@
 SS_PACKET_F_ERR = 1
 
 def render_text(bpf_text, seg_size, segs_per_msg, sock_path):
-<<<<<<< HEAD
     path_filter = build_filter(args.sock)
-=======
-    path_filter, path_len, path_len_u64 = build_filter(sock_path)
->>>>>>> 7e935e92
     replaces = {
         '__SS_MAX_SEG_SIZE__': seg_size,
         '__SS_MAX_SEGS_PER_MSG__': segs_per_msg,
